--- conflicted
+++ resolved
@@ -7,19 +7,15 @@
   It is now compatible with deployed SNIP-721 contracts.
 * Added `types` module under the `util` package, to standardize often used types.
 * Added `secret-toolkit::viewing_key`, which can be imported by enabling the `viewing-key` feature.
-<<<<<<< HEAD
 * `secret-toolkit-crypto::PublicKey::parse` now returns StdResult<Self>
 * `secret-toolkit-crypto` now has features `["hash", "rng" and "ecc-secp256k1"]` which are all off by default - enable those you need
 * `secret-toolkit-incubator` now has features `["cashmap", "generational-store"]` which are all off by default
-* 
-=======
 * Added `secret-toolkit::permit::PubKey::canonical_address()`
 * Types in `secret-toolkit::permit::Permit` are now generic over the type of permissions they accept.
 
 ### Breaking
 * `secret-toolkit::permit::validate()` now takes a reference to the current token address instead of taking it by value.
 * Renamed `secret-toolkit::permit::Permission` to `secret-toolkit::permit::StandardPermission`.
->>>>>>> de809a39
 
 ## v0.2.0
 This release includes a ton of new features, and a few breaking changes in various interfaces.
