--- conflicted
+++ resolved
@@ -7,17 +7,12 @@
   It is now compatible with deployed SNIP-721 contracts.
 * Added `types` module under the `util` package, to standardize often used types.
 * Added `secret-toolkit::viewing_key`, which can be imported by enabling the `viewing-key` feature.
-<<<<<<< HEAD
+* Added `secret-toolkit::permit::PubKey::canonical_address()`
 * Types in `secret-toolkit::permit::Permit` are now generic over the type of permissions they accept.
 
 ### Breaking
+* `secret-toolkit::permit::validate()` now takes a reference to the current token address instead of taking it by value.
 * Renamed `secret-toolkit::permit::Permission` to `secret-toolkit::permit::StandardPermission`.
-=======
-* Added `secret-toolkit::permit::PubKey::canonical_address()`
-
-### Breaking
-* `secret-toolkit::permit::validate()` now takes a reference to the current token address instead of taking it by value.
->>>>>>> a0ed958f
 
 ## v0.2.0
 This release includes a ton of new features, and a few breaking changes in various interfaces.
