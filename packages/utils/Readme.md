# Secret Contract Development Toolkit - Utility Tools

⚠️ This package is a sub-package of the `secret-toolkit` package. Please see its crate page for more context.

This package contains various uncategorized tools. It should be thought of
as the shed in your backyard where you put the stuff that doesn't belong
elsewhere. There isn't an overarching theme for the items in this package.

# Table of Contents
1. [Calls module](#calls-module)
2. [Feature Toggle module](#feature-toggle)

## Calls module
This module contains traits used to call another contract.  Do not forget to add the `use` statement for the traits you want.
```rust
use secret_toolkit::utils::{InitCallback, HandleCallback, Query};
```
Also, don't forget to add the toolkit dependency to your Cargo.toml

### Instantiating another contract
If you want to instantiate another contract, you should first copy/paste the InitMsg of that contract.  For example, if you wanted to create an instance of the counter contract at https://github.com/enigmampc/secret-template
```rust
#[derive(Serialize, Deserialize, Clone, Debug, PartialEq, JsonSchema)]
pub struct CounterInitMsg {
    pub count: i32,
}

impl InitCallback for CounterInitMsg {
    const BLOCK_SIZE: usize = 256;
}
```
You would copy/paste its InitMsg, and rename it so that it does not conflict with the InitMsg you have defined for your own contract.  Then you would implement the `InitCallback` trait as above, setting the BLOCK_SIZE constant to the size of the blocks you want your instantiation message padded to.
```rust
let counter_init_msg = CounterInitMsg {
     count: 100 
};

let cosmos_msg = counter_init_msg.to_cosmos_msg(
    "new_contract_label".to_string(),
    123,
    "CODE_HASH_OF_CONTRACT_YOU_WANT_TO_INSTANTIATE".to_string(),
    None,
)?;

Ok(HandleResponse {
    messages: vec![cosmos_msg],
    log: vec![],
    data: None,
})
```
Next, in the init or handle function that will instantiate the other contract, you will create an instance of the CounterInitMsg, call its `to_cosmos_msg`, and place the resulting CosmosMsg in the `messages` Vec of the InitResponse or HandleResponse that your function is returning.  In this example, we are pretending that the code id of the counter contract is 123.  Also, in this example, you are not sending any SCRT with the InitMsg, but if you needed to send 1 SCRT, you would replace the None in the `to_cosmos_msg` call with `Some(Uint128(1000000))`.  The amount sent is in uscrt.  Any CosmosMsg placed in the `messages` Vec will be executed after your contract has finished its own processing.

### Calling a handle function of another contract
You should first copy/paste the specific HandleMsg(s) you want to call.  For example, if you wanted to reset the counter you instantiated above
```rust
#[derive(Serialize, Deserialize, Clone, Debug, PartialEq, JsonSchema)]
pub enum CounterHandleMsg {
    Reset { count: i32 },
}

impl HandleCallback for CounterHandleMsg {
    const BLOCK_SIZE: usize = 256;
}
```
You would copy/paste the Reset variant of its HandleMsg enum, and rename the enum so that it does not conflict with the HandleMsg enum you have defined for your own contract.  Then you would implement the `HandleCallback` trait as above, setting the BLOCK_SIZE constant to the size of the blocks you want your Reset message padded to.  If you need to call multiple different Handle messages, even if they are to different contracts, you can include all the Handle messages as variants in the same enum (you can not have two variants with the same name within the same enum, though).
```rust
let reset_msg = CounterHandleMsg::Reset {
    count: 200,
};

let cosmos_msg = reset_msg.to_cosmos_msg(
    "CODE_HASH_OF_CONTRACT_YOU_WANT_TO_EXECUTE".to_string(),
    HumanAddr("ADDRESS_OF_CONTRACT_YOU_ARE_CALLING".to_string()),
    None,
)?;

Ok(HandleResponse {
    messages: vec![cosmos_msg],
    log: vec![],
    data: None,
})
```
Next, in the init or handle function that will call the other contract, you will create an instance of the CounterHandleMsg::Reset variant, call its `to_cosmos_msg`, and place the resulting CosmosMsg in the `messages` Vec of the InitResponse or HandleResponse that your function is returning.  In this example, you are not sending any SCRT with the Reset message, but if you needed to send 1 SCRT, you would replace the None in the `to_cosmos_msg` call with `Some(Uint128(1000000))`.  The amount sent is in uscrt.  Any CosmosMsg placed in the `messages` Vec will be executed after your contract has finished its own processing.

### Querying another contract
You should first copy/paste the specific QueryMsg(s) you want to call.  For example, if you wanted to get the count of the counter you instantiated above
```rust
#[derive(Serialize, Deserialize, Clone, Debug, PartialEq, JsonSchema)]
#[serde(rename_all = "snake_case")]
pub enum CounterQueryMsg {
    GetCount {},
}

impl Query for CounterQueryMsg {
    const BLOCK_SIZE: usize = 256;
}
```
You would copy/paste the GetCount variant of its QueryMsg enum, and rename the enum so that it does not conflict with the QueryMsg enum you have defined for your own contract.  Then you would implement the `Query` trait as above, setting the BLOCK_SIZE constant to the size of the blocks you want your query message padded to.  If you need to perform multiple different queries, even if they are to different contracts, you can include all the Query messages as variants in the same enum (you can not have two variants with the same name within the same enum, though).
```rust
#[derive(Serialize, Deserialize, Clone, Debug, PartialEq, JsonSchema)]
pub struct CountResponse {
    pub count: i32,
}
```
Next, you will copy/paste the response of the query.  If the other contract defines its response to the query with a struct, you are good to go.

If, however, the other contract returns an enum variant, one approach is to copy the fields of the variant and place them in a struct.  Because an enum variant gets serialized with the name of the variant, you will then also want to create a wrapper struct whose only field has the name of the variant, and whose type is the struct you defined with the variant's fields.  For example, if you wanted to do a token_info query of the [SNIP20 reference implementation](https://github.com/enigmampc/snip20-reference-impl), I would recommend using the SNIP20 toolkit function, but just for the sake of example, let's say you forgot that toolkit existed.
```rust
#[derive(Serialize, Deserialize, JsonSchema, Debug)]
pub struct TokenInfo {
    pub name: String,
    pub symbol: String,
    pub decimals: u8,
    pub total_supply: Option<Uint128>,
}

#[derive(Serialize, Deserialize, JsonSchema, Debug)]
pub struct TokenInfoResponse {
    pub token_info: TokenInfo,
}
```
You would copy the QueryAnswer::TokenInfo enum variant and create a TokenInfo struct with those fields.  You should make all those fields public if you need to access them.  Then you would create the TokenInfoResponse wrapper struct, which has only one field whose name is the name of the QueryAnswer variant in snake case (token_info).  As a reminder, you only need to do this to properly deserialize the response if it was defined as an enum in the other contract.

Now to perform the query
```rust
let get_count = CounterQueryMsg::GetCount {};
let count_response: CountResponse = get_count.query(
    &deps.querier,
    "CODE_HASH_OF_CONTRACT_YOU_WANT_TO_QUERY".to_string(),
    HumanAddr("ADDRESS_OF_CONTRACT_YOU_ARE_QUERYING".to_string()),
)?;
```
You create an instance of the CounterQueryMsg::GetCount variant, and call its `query` function, returning its value to a variable of the response type.  If you were doing a token_info query, you would write `let token_info_resp: TokenInfoResponse = ...`.  You MUST use explicit type annotation here.

## Feature Toggle

This module implements feature toggles for your contract. The main motivation behind it is to enable pausing/resuming certain operations rather than stopping/resuming the contract entirely, while providing you with helper functions that will reduce your code to a minimum.

The feature toggles are designed to be flexible, so you can choose whether to put entire messages under a toggle or just certain code sections, etc.

### Initializing Features

Normally you'd want to initialize the features in the `init()` function:
```rust
pub fn init<S: Storage, A: Api, Q: Querier>(
    deps: &mut Extern<S, A, Q>,
    env: Env,
    msg: InitMsg,
) -> StdResult<InitResponse> {
    FeatureToggle::init_features(
        &mut deps.storage,
        vec![
            FeatureStatus {
                feature: Features::Feature1,
                status: Default::default(),
            },
            FeatureStatus {
                feature: Features::Feature2,
                status: Default::default(),
            },
        ],
        vec![env.message.sender], // Can put more than one pauser
    )?;
}
```

The `feature` field in `FeatureStatus` can be anything, as long as it's implementing `serde::Serialize`.
In this example it's:
```rust
#[derive(Serialize)]
pub enum Features {
    Feature1,
    Feature2,
}
```

<<<<<<< HEAD
For the `status` field, you should use the built-in `FeatureToggle::Status` enum: 
=======
For the `status` field, you should use the built-in `FeatureToggle::FeatureStatus` enum: 
>>>>>>> 4a38b01f
```rust
#[derive(Serialize, Debug, Deserialize, Clone, JsonSchema, PartialEq)]
pub enum Status {
    NotPaused,
    Paused,
}
```
The defult value of `Status` is `Status::NotPaused`.

### Put a toggle on a message

Putting a toggle on a message (or any code section of your choosing) is as easy as calling `FeatureToggle::require_not_paused()`. For example if we have a `Redeem` message in our contract, and we initialized the feature as `Features::Redeem`:
```rust
fn redeem<S: Storage, A: Api, Q: Querier>(
    deps: &mut Extern<S, A, Q>,
    env: Env,
    amount: Option<u128>,
) -> StdResult<HandleResponse> {
    FeatureToggle::require_not_paused(
        &deps.storage,
        vec![Features::Redeem] // You can specify more than one feature!
    )?;
    
    // Continue with function's operation
}
```
If the status of the `Features::Redeem` feature is `Paused`, the contract will error out and stop operation.

### Pause/unpause a feature

Firstly, we will need to add `Pause` and `Unpause` messages in our `HandleMsg` enum. We can simply use `FeatureToggle::FeatureToggleHandleMsg` - it's an enum that contains default messages that `FeatureToggle` also has default implementation for:
```rust
pub enum HandleMsg {
    // Contract messages
    Redeem {
        amount: Option<Uint128>,
    },
    Etc {}, //..

    // Feature toggle
    Features(FeatureToggleHandleMsg),
}
```

The `FeatureToggle` struct contains a default implementation for triggering (pausing/unpausing) a feature, so you can just call it from your `handle()` function:
```rust
pub fn handle<S: Storage, A: Api, Q: Querier>(
    deps: &mut Extern<S, A, Q>,
    env: Env,
    msg: HandleMsg,
) -> StdResult<HandleResponse> {
    match msg {
        HandleMsg::Redeem { amount } => redeem(deps, env, amount),
        HandleMsg::Etc {} => etc(deps, env),
        HandleMsg::Features(m) => match m {
            FeatureToggleHandleMsg::Pause { features } => FeatureToggle::handle_pause(deps, env, features),
            FeatureToggleHandleMsg::Unpause { features } => FeatureToggle::handle_unpause(deps, env, features),
        },
    }
}
```

Note: `FeatureToggle::pause()` and `FeatureToggle::unpause()` requires `env.message.sender` to be a pauser!

### Adding/removing pausers

Similarly to the section above, add `FeatureToggleHandleMsg` to your `HandleMsg`.

Note: you should only add `Features(FeatureToggleHandleMsg)` to the `HandleMsg` enum once, and it'll add all the supported messages.

`FeatureToggle` provides with default implementation for these too, but you can wrap it with your own logic like requiring the caller to be admin, etc.:
```rust
pub fn handle<S: Storage, A: Api, Q: Querier>(
    deps: &mut Extern<S, A, Q>,
    env: Env,
    msg: HandleMsg,
) -> StdResult<HandleResponse> {
    // This is the same `match` clause from the section above
    match msg {
        HandleMsg::Redeem { amount } => redeem(deps, env, amount),
        HandleMsg::Features(m) => match m {
            // `Stop` and `Resume` go here too
            FeatureToggleHandleMsg::SetPauser { address } => set_pauser(deps, env, address),
            FeatureToggleHandleMsg::RemovePauser { address } => remove_pauser(deps, env, address),
        },
    }
}

fn set_pauser<S: Storage, A: Api, Q: Querier>(
    deps: &mut Extern<S, A, Q>,
    env: Env,
    address: HumanAddr,
) -> StdResult<HandleResponse> {
    let admin = get_admin()?;
    if admin != env.message.sender {
        return Err(StdError::unauthorized());
    }

    FeatureToggle::handle_set_pauser(deps, env, address)
}

fn remove_pauser<S: Storage, A: Api, Q: Querier>(
    deps: &mut Extern<S, A, Q>,
    env: Env,
    address: HumanAddr,
) -> StdResult<HandleResponse> {
    let admin = get_admin()?;
    if admin != env.message.sender {
        return Err(StdError::unauthorized());
    }

    FeatureToggle::handle_remove_pauser(deps, env, address)
}
```

### Overriding the default implementation

If you don't like the default implementation or want to override it for any other reason (for example, using a different storage namespace), you can do that by defining your own struct and implement `FeatureToggleTrait` for it:
```rust
struct TrollFeatureToggle {}

impl FeatureToggleTrait for TrollFeatureToggle {
    // This is mandatory
    const STORAGE_KEY: &'static [u8] = b"custom_and_super_cool_key";

    // This is optional
    fn pause<S: Storage, T: Serialize>(storage: &mut S, features: Vec<T>) -> StdResult<()> {
        for f in features {
            Self::set_feature_status(storage, &f, Status::NotPaused)?;
        }

        Ok(())
    }

    // This is optional
    fn unpause<S: Storage, T: Serialize>(storage: &mut S, features: Vec<T>) -> StdResult<()> {
        for f in features {
            Self::set_feature_status(storage, &f, Status::Paused)?;
        }

        Ok(())
    }
}
```

### Queries

Similarly to `FeatureToggleHandleMsg`, query messages (and default implementations) are also provided:
```rust
#[derive(Serialize, Deserialize, Clone, Debug, PartialEq, JsonSchema)]
#[serde(rename_all = "snake_case")]
pub enum FeatureToggleQueryMsg<T: Serialize + DeserializeOwned> {
    #[serde(bound = "")] // don't ask
    Status {
        features: Vec<T>,
    },
    IsPauser {
        address: HumanAddr,
    },
}
```

You can use them in your `query()` the same way you used `FeatureToggleHandleMsg`.<|MERGE_RESOLUTION|>--- conflicted
+++ resolved
@@ -159,12 +159,14 @@
                 status: Default::default(),
             },
         ],
+        Some(vec![FeatureStatus::Resumed, // `None` will default to `FeatureStatus::Resumed` for all features
+                  FeatureStatus::Resumed]),
         vec![env.message.sender], // Can put more than one pauser
     )?;
 }
 ```
 
-The `feature` field in `FeatureStatus` can be anything, as long as it's implementing `serde::Serialize`.
+The feature field in FeatureStatus can be anything, as long as it's implementing `serde::Serialize`.
 In this example it's:
 ```rust
 #[derive(Serialize)]
@@ -174,11 +176,7 @@
 }
 ```
 
-<<<<<<< HEAD
 For the `status` field, you should use the built-in `FeatureToggle::Status` enum: 
-=======
-For the `status` field, you should use the built-in `FeatureToggle::FeatureStatus` enum: 
->>>>>>> 4a38b01f
 ```rust
 #[derive(Serialize, Debug, Deserialize, Clone, JsonSchema, PartialEq)]
 pub enum Status {
@@ -197,10 +195,7 @@
     env: Env,
     amount: Option<u128>,
 ) -> StdResult<HandleResponse> {
-    FeatureToggle::require_not_paused(
-        &deps.storage,
-        vec![Features::Redeem] // You can specify more than one feature!
-    )?;
+    FeatureToggle::require_not_paused(&deps.storage, vec![Features::Redeem])?;
     
     // Continue with function's operation
 }
@@ -234,8 +229,8 @@
         HandleMsg::Redeem { amount } => redeem(deps, env, amount),
         HandleMsg::Etc {} => etc(deps, env),
         HandleMsg::Features(m) => match m {
-            FeatureToggleHandleMsg::Pause { features } => FeatureToggle::handle_pause(deps, env, features),
-            FeatureToggleHandleMsg::Unpause { features } => FeatureToggle::handle_unpause(deps, env, features),
+            FeatureToggleHandleMsg::Pause { features } => FeatureToggle::handle_stop(deps, env, features),
+            FeatureToggleHandleMsg::Unpause { features } => FeatureToggle::handle_resume(deps, env, features),
         },
     }
 }
